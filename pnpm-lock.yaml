--- conflicted
+++ resolved
@@ -30,10 +30,7 @@
       '@astrojs/solid-js': ^0.4.1
       '@rspc/client': workspace:*
       '@rspc/react': workspace:*
-<<<<<<< HEAD
       '@tanstack/react-query': ^4.0.10
-=======
->>>>>>> 54612bf1
       astro: 1.0.0-rc.2
       react: ^18.2.0
       react-dom: ^18.2.0
