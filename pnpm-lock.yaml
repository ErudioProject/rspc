--- conflicted
+++ resolved
@@ -42,51 +42,27 @@
       tailwind-scrollbar: 2.0.1_tailwindcss@3.1.8
       tailwindcss: 3.1.8
 
-<<<<<<< HEAD
   examples/astro:
-=======
-  packages/client:
-    specifiers:
-      tsup: ^6.2.3
-      typescript: ^4.8.4
-    devDependencies:
-      tsup: 6.2.3_typescript@4.8.4
-      typescript: 4.8.4
-
-  packages/example:
->>>>>>> e857aa04
     specifiers:
       '@astrojs/react': ^1.1.4
       '@astrojs/solid-js': ^1.1.0
       '@rspc/client': workspace:*
       '@rspc/react': workspace:*
-<<<<<<< HEAD
-      '@tanstack/react-query': ^4.0.10
-      astro: 1.0.0-rc.2
-=======
       '@rspc/solid': workspace:*
       '@tanstack/react-query': ^4.8.0
       '@tanstack/solid-query': ^4.8.0
       '@types/react': ^18.0.21
       astro: 1.4.2
->>>>>>> e857aa04
       react: ^18.2.0
       react-dom: ^18.2.0
       solid-js: ^1.5.7
     dependencies:
-<<<<<<< HEAD
       '@rspc/client': link:../../packages/client
       '@rspc/react': link:../../packages/react
-      '@tanstack/react-query': 4.2.3_biqbaboplfbrettd7655fr4n2y
-      astro: 1.0.0-rc.2
-=======
-      '@rspc/client': link:../client
-      '@rspc/react': link:../react
-      '@rspc/solid': link:../solid
+      '@rspc/solid': link:../../packages/solid
       '@tanstack/react-query': 4.8.0_biqbaboplfbrettd7655fr4n2y
       '@tanstack/solid-query': 4.8.0_solid-js@1.5.7
       astro: 1.4.2
->>>>>>> e857aa04
       react: 18.2.0
       react-dom: 18.2.0_react@18.2.0
       solid-js: 1.5.7
@@ -113,23 +89,23 @@
     dependencies:
       '@rspc/client': link:../../packages/client
       '@rspc/react': link:../../packages/react
-      '@tanstack/react-query': 4.2.3_biqbaboplfbrettd7655fr4n2y
-      next: 12.3.0_biqbaboplfbrettd7655fr4n2y
+      '@tanstack/react-query': 4.8.0_biqbaboplfbrettd7655fr4n2y
+      next: 12.3.1_biqbaboplfbrettd7655fr4n2y
       react: 18.2.0
       react-dom: 18.2.0_react@18.2.0
     devDependencies:
-      '@types/node': 18.7.16
-      '@types/react': 18.0.19
+      '@types/node': 18.7.23
+      '@types/react': 18.0.21
       '@types/react-dom': 18.0.6
-      typescript: 4.8.3
+      typescript: 4.8.4
 
   packages/client:
     specifiers:
-      tsup: ^6.2.0
-      typescript: ^4.7.4
+      tsup: ^6.2.3
+      typescript: ^4.8.4
     devDependencies:
-      tsup: 6.2.0_typescript@4.7.4
-      typescript: 4.7.4
+      tsup: 6.2.3_typescript@4.8.4
+      typescript: 4.8.4
 
   packages/playground:
     specifiers:
@@ -1609,12 +1585,12 @@
   /@ljharb/has-package-exports-patterns/0.0.2:
     resolution: {integrity: sha512-4/RWEeXDO6bocPONheFe6gX/oQdP/bEpv0oL4HqjPP5DCenBSt0mHgahppY49N0CpsaqffdwPq+TlX9CYOq2Dw==}
 
-  /@next/env/12.3.0:
-    resolution: {integrity: sha512-PTJpjAFVbzBQ9xXpzMTroShvD5YDIIy46jQ7d4LrWpY+/5a8H90Tm8hE3Hvkc5RBRspVo7kvEOnqQms0A+2Q6w==}
+  /@next/env/12.3.1:
+    resolution: {integrity: sha512-9P9THmRFVKGKt9DYqeC2aKIxm8rlvkK38V1P1sRE7qyoPBIs8l9oo79QoSdPtOWfzkbDAVUqvbQGgTMsb8BtJg==}
     dev: false
 
-  /@next/swc-android-arm-eabi/12.3.0:
-    resolution: {integrity: sha512-/PuirPnAKsYBw93w/7Q9hqy+KGOU9mjYprZ/faxMUJh/dc6v3rYLxkZKNG9nFPIW4QKNTCnhP40xF9hLnxO+xg==}
+  /@next/swc-android-arm-eabi/12.3.1:
+    resolution: {integrity: sha512-i+BvKA8tB//srVPPQxIQN5lvfROcfv4OB23/L1nXznP+N/TyKL8lql3l7oo2LNhnH66zWhfoemg3Q4VJZSruzQ==}
     engines: {node: '>= 10'}
     cpu: [arm]
     os: [android]
@@ -1622,8 +1598,8 @@
     dev: false
     optional: true
 
-  /@next/swc-android-arm64/12.3.0:
-    resolution: {integrity: sha512-OaI+FhAM6P9B6Ybwbn0Zl8YwWido0lLwhDBi9WiYCh4RQmIXAyVIoIJPHo4fP05+mXaJ/k1trvDvuURvHOq2qw==}
+  /@next/swc-android-arm64/12.3.1:
+    resolution: {integrity: sha512-CmgU2ZNyBP0rkugOOqLnjl3+eRpXBzB/I2sjwcGZ7/Z6RcUJXK5Evz+N0ucOxqE4cZ3gkTeXtSzRrMK2mGYV8Q==}
     engines: {node: '>= 10'}
     cpu: [arm64]
     os: [android]
@@ -1631,8 +1607,8 @@
     dev: false
     optional: true
 
-  /@next/swc-darwin-arm64/12.3.0:
-    resolution: {integrity: sha512-9s4d3Mhii+WFce8o8Jok7WC3Bawkr9wEUU++SJRptjU1L5tsfYJMrSYCACHLhZujziNDLyExe4Hwwsccps1sfg==}
+  /@next/swc-darwin-arm64/12.3.1:
+    resolution: {integrity: sha512-hT/EBGNcu0ITiuWDYU9ur57Oa4LybD5DOQp4f22T6zLfpoBMfBibPtR8XktXmOyFHrL/6FC2p9ojdLZhWhvBHg==}
     engines: {node: '>= 10'}
     cpu: [arm64]
     os: [darwin]
@@ -1640,8 +1616,8 @@
     dev: false
     optional: true
 
-  /@next/swc-darwin-x64/12.3.0:
-    resolution: {integrity: sha512-2scC4MqUTwGwok+wpVxP+zWp7WcCAVOtutki2E1n99rBOTnUOX6qXkgxSy083yBN6GqwuC/dzHeN7hIKjavfRA==}
+  /@next/swc-darwin-x64/12.3.1:
+    resolution: {integrity: sha512-9S6EVueCVCyGf2vuiLiGEHZCJcPAxglyckTZcEwLdJwozLqN0gtS0Eq0bQlGS3dH49Py/rQYpZ3KVWZ9BUf/WA==}
     engines: {node: '>= 10'}
     cpu: [x64]
     os: [darwin]
@@ -1649,8 +1625,8 @@
     dev: false
     optional: true
 
-  /@next/swc-freebsd-x64/12.3.0:
-    resolution: {integrity: sha512-xAlruUREij/bFa+qsE1tmsP28t7vz02N4ZDHt2lh3uJUniE0Ne9idyIDLc1Ed0IF2RjfgOp4ZVunuS3OM0sngw==}
+  /@next/swc-freebsd-x64/12.3.1:
+    resolution: {integrity: sha512-qcuUQkaBZWqzM0F1N4AkAh88lLzzpfE6ImOcI1P6YeyJSsBmpBIV8o70zV+Wxpc26yV9vpzb+e5gCyxNjKJg5Q==}
     engines: {node: '>= 10'}
     cpu: [x64]
     os: [freebsd]
@@ -1658,8 +1634,8 @@
     dev: false
     optional: true
 
-  /@next/swc-linux-arm-gnueabihf/12.3.0:
-    resolution: {integrity: sha512-jin2S4VT/cugc2dSZEUIabhYDJNgrUh7fufbdsaAezgcQzqfdfJqfxl4E9GuafzB4cbRPTaqA0V5uqbp0IyGkQ==}
+  /@next/swc-linux-arm-gnueabihf/12.3.1:
+    resolution: {integrity: sha512-diL9MSYrEI5nY2wc/h/DBewEDUzr/DqBjIgHJ3RUNtETAOB3spMNHvJk2XKUDjnQuluLmFMloet9tpEqU2TT9w==}
     engines: {node: '>= 10'}
     cpu: [arm]
     os: [linux]
@@ -1667,8 +1643,8 @@
     dev: false
     optional: true
 
-  /@next/swc-linux-arm64-gnu/12.3.0:
-    resolution: {integrity: sha512-RqJHDKe0WImeUrdR0kayTkRWgp4vD/MS7g0r6Xuf8+ellOFH7JAAJffDW3ayuVZeMYOa7RvgNFcOoWnrTUl9Nw==}
+  /@next/swc-linux-arm64-gnu/12.3.1:
+    resolution: {integrity: sha512-o/xB2nztoaC7jnXU3Q36vGgOolJpsGG8ETNjxM1VAPxRwM7FyGCPHOMk1XavG88QZSQf+1r+POBW0tLxQOJ9DQ==}
     engines: {node: '>= 10'}
     cpu: [arm64]
     os: [linux]
@@ -1676,8 +1652,8 @@
     dev: false
     optional: true
 
-  /@next/swc-linux-arm64-musl/12.3.0:
-    resolution: {integrity: sha512-nvNWoUieMjvDjpYJ/4SQe9lQs2xMj6ZRs8N+bmTrVu9leY2Fg3WD6W9p/1uU9hGO8u+OdF13wc4iRShu/WYIHg==}
+  /@next/swc-linux-arm64-musl/12.3.1:
+    resolution: {integrity: sha512-2WEasRxJzgAmP43glFNhADpe8zB7kJofhEAVNbDJZANp+H4+wq+/cW1CdDi8DqjkShPEA6/ejJw+xnEyDID2jg==}
     engines: {node: '>= 10'}
     cpu: [arm64]
     os: [linux]
@@ -1685,8 +1661,8 @@
     dev: false
     optional: true
 
-  /@next/swc-linux-x64-gnu/12.3.0:
-    resolution: {integrity: sha512-4ajhIuVU9PeQCMMhdDgZTLrHmjbOUFuIyg6J19hZqwEwDTSqQyrSLkbJs2Nd7IRiM6Ul/XyrtEFCpk4k+xD2+w==}
+  /@next/swc-linux-x64-gnu/12.3.1:
+    resolution: {integrity: sha512-JWEaMyvNrXuM3dyy9Pp5cFPuSSvG82+yABqsWugjWlvfmnlnx9HOQZY23bFq3cNghy5V/t0iPb6cffzRWylgsA==}
     engines: {node: '>= 10'}
     cpu: [x64]
     os: [linux]
@@ -1694,8 +1670,8 @@
     dev: false
     optional: true
 
-  /@next/swc-linux-x64-musl/12.3.0:
-    resolution: {integrity: sha512-U092RBYbaGxoMAwpauePJEu2PuZSEoUCGJBvsptQr2/2XIMwAJDYM4c/M5NfYEsBr+yjvsYNsOpYfeQ88D82Yg==}
+  /@next/swc-linux-x64-musl/12.3.1:
+    resolution: {integrity: sha512-xoEWQQ71waWc4BZcOjmatuvPUXKTv6MbIFzpm4LFeCHsg2iwai0ILmNXf81rJR+L1Wb9ifEke2sQpZSPNz1Iyg==}
     engines: {node: '>= 10'}
     cpu: [x64]
     os: [linux]
@@ -1703,8 +1679,8 @@
     dev: false
     optional: true
 
-  /@next/swc-win32-arm64-msvc/12.3.0:
-    resolution: {integrity: sha512-pzSzaxjDEJe67bUok9Nxf9rykbJfHXW0owICFsPBsqHyc+cr8vpF7g9e2APTCddtVhvjkga9ILoZJ9NxWS7Yiw==}
+  /@next/swc-win32-arm64-msvc/12.3.1:
+    resolution: {integrity: sha512-hswVFYQYIeGHE2JYaBVtvqmBQ1CppplQbZJS/JgrVI3x2CurNhEkmds/yqvDONfwfbttTtH4+q9Dzf/WVl3Opw==}
     engines: {node: '>= 10'}
     cpu: [arm64]
     os: [win32]
@@ -1712,8 +1688,8 @@
     dev: false
     optional: true
 
-  /@next/swc-win32-ia32-msvc/12.3.0:
-    resolution: {integrity: sha512-MQGUpMbYhQmTZ06a9e0hPQJnxFMwETo2WtyAotY3GEzbNCQVbCGhsvqEKcl+ZEHgShlHXUWvSffq1ZscY6gK7A==}
+  /@next/swc-win32-ia32-msvc/12.3.1:
+    resolution: {integrity: sha512-Kny5JBehkTbKPmqulr5i+iKntO5YMP+bVM8Hf8UAmjSMVo3wehyLVc9IZkNmcbxi+vwETnQvJaT5ynYBkJ9dWA==}
     engines: {node: '>= 10'}
     cpu: [ia32]
     os: [win32]
@@ -1721,8 +1697,8 @@
     dev: false
     optional: true
 
-  /@next/swc-win32-x64-msvc/12.3.0:
-    resolution: {integrity: sha512-C/nw6OgQpEULWqs+wgMHXGvlJLguPRFFGqR2TAqWBerQ8J+Sg3z1ZTqwelkSi4FoqStGuZ2UdFHIDN1ySmR1xA==}
+  /@next/swc-win32-x64-msvc/12.3.1:
+    resolution: {integrity: sha512-W1ijvzzg+kPEX6LAc+50EYYSEo0FVu7dmTE+t+DM4iOLqgGHoW9uYSz9wCVdkXOEEMP9xhXfGpcSxsfDucyPkA==}
     engines: {node: '>= 10'}
     cpu: [x64]
     os: [win32]
@@ -1776,24 +1752,6 @@
       '@proload/core': 0.3.3
       tsm: 2.2.2
 
-<<<<<<< HEAD
-  /@swc/helpers/0.4.11:
-    resolution: {integrity: sha512-rEUrBSGIoSFuYxwBYtlUFMlE2CwGhmW+w9355/5oduSw8e5h2+Tj4UrAGNNgP9915++wj5vkQo0UuOBqOAq4nw==}
-    dependencies:
-      tslib: 2.4.0
-    dev: false
-
-  /@tanstack/query-core/4.0.10:
-    resolution: {integrity: sha512-9LsABpZXkWZHi4P1ozRETEDXQocLAxVzQaIhganxbNuz/uA3PsCAJxJTiQrknG5htLMzOF5MqM9G10e6DCxV1A==}
-    dev: false
-
-  /@tanstack/query-core/4.2.3:
-    resolution: {integrity: sha512-zdt5lYWs1dZaA3IxJbCgtAfHZJScRZONpiLL7YkeOkrme5MfjQqTpjq7LYbzpyuwPOh2Jx68le0PLl57JFv5hQ==}
-    dev: false
-
-  /@tanstack/react-query/4.0.10_react@18.2.0:
-    resolution: {integrity: sha512-Wn5QhZUE5wvr6rGClV7KeQIUsdTmYR9mgmMZen7DSRWauHW2UTynFg3Kkf6pw+XlxxOLsyLWwz/Q6q1lSpM3TQ==}
-=======
   /@rollup/plugin-babel/5.3.1_vy4anxjpv2s44kyfi2kxqu576u:
     resolution: {integrity: sha512-WFfdLWU/xVWKeRQnKmIAQULUI7Il0gZnBIH/ZFO069wYIfPu+8zrfp/KMW0atmELoRDq8FbiP3VCss9MhCut7Q==}
     engines: {node: '>= 10.0.0'}
@@ -1838,6 +1796,12 @@
       rollup: 2.79.1
     dev: true
 
+  /@swc/helpers/0.4.11:
+    resolution: {integrity: sha512-rEUrBSGIoSFuYxwBYtlUFMlE2CwGhmW+w9355/5oduSw8e5h2+Tj4UrAGNNgP9915++wj5vkQo0UuOBqOAq4nw==}
+    dependencies:
+      tslib: 2.4.0
+    dev: false
+
   /@tailwindcss/typography/0.5.7_tailwindcss@3.1.8:
     resolution: {integrity: sha512-JTTSTrgZfp6Ki4svhPA4mkd9nmQ/j9EfE7SbHJ1cLtthKkpW2OxsFXzSmxbhYbEkfNIyAyhle5p4SYyKRbz/jg==}
     peerDependencies:
@@ -1855,7 +1819,6 @@
 
   /@tanstack/react-query/4.8.0_biqbaboplfbrettd7655fr4n2y:
     resolution: {integrity: sha512-e3QzL/S8XeA5MYqOUUABet4oZDBc1MbeUIo32r0cxEDoDJS+9oqx0az9AbBxacZ7SjM/Fy4u/eXQFBjsKGFQ6A==}
->>>>>>> e857aa04
     peerDependencies:
       react: ^16.8.0 || ^17.0.0 || ^18.0.0
       react-dom: ^16.8.0 || ^17.0.0 || ^18.0.0
@@ -1872,13 +1835,8 @@
       use-sync-external-store: 1.2.0_react@18.2.0
     dev: false
 
-<<<<<<< HEAD
-  /@tanstack/react-query/4.2.3_biqbaboplfbrettd7655fr4n2y:
-    resolution: {integrity: sha512-JLaMOxoJTkiAu7QpevRCt2uI/0vd3E8K/rSlCuRgWlcW5DeJDFpDS5kfzmLO5MOcD97fgsJRrDbxDORxR1FdJA==}
-=======
   /@tanstack/react-query/4.8.0_react@18.2.0:
     resolution: {integrity: sha512-e3QzL/S8XeA5MYqOUUABet4oZDBc1MbeUIo32r0cxEDoDJS+9oqx0az9AbBxacZ7SjM/Fy4u/eXQFBjsKGFQ6A==}
->>>>>>> e857aa04
     peerDependencies:
       react: ^16.8.0 || ^17.0.0 || ^18.0.0
       react-dom: ^16.8.0 || ^17.0.0 || ^18.0.0
@@ -1889,17 +1847,6 @@
       react-native:
         optional: true
     dependencies:
-<<<<<<< HEAD
-      '@tanstack/query-core': 4.2.3
-      '@types/use-sync-external-store': 0.0.3
-      react: 18.2.0
-      react-dom: 18.2.0_react@18.2.0
-      use-sync-external-store: 1.2.0_react@18.2.0
-    dev: false
-
-  /@tauri-apps/api/1.0.2:
-    resolution: {integrity: sha512-yuNW0oeJ1/ZA7wNF1KgxhHrSu5viPVzY/UgUczzN5ptLM8dH15Juy5rEGkoHfeXGju90Y/l22hi3BtIrp/za+w==}
-=======
       '@tanstack/query-core': 4.8.0
       react: 18.2.0
       use-sync-external-store: 1.2.0_react@18.2.0
@@ -1915,7 +1862,6 @@
 
   /@tauri-apps/api/1.1.0:
     resolution: {integrity: sha512-n13pIqdPd3KtaMmmAcrU7BTfdMtIlGNnfZD0dNX8L4p8dgmuNyikm6JAA+yCpl9gqq6I8x5cV2Y0muqdgD0cWw==}
->>>>>>> e857aa04
     engines: {node: '>= 12.22.0', npm: '>= 6.6.0', yarn: '>= 1.19.1'}
     dev: true
 
@@ -2000,17 +1946,12 @@
     dependencies:
       '@types/unist': 2.0.6
 
-<<<<<<< HEAD
-  /@types/node/18.7.16:
-    resolution: {integrity: sha512-EQHhixfu+mkqHMZl1R2Ovuvn47PUw18azMJOTwSZr9/fhzHNGXAJ0ma0dayRVchprpCj0Kc1K1xKoWaATWF1qg==}
-=======
   /@types/node/17.0.45:
     resolution: {integrity: sha512-w+tIMs3rq2afQdsPJlODhoUEKzFP1ayaoyl1CcnwtIlsVe7K7bA1NGm4s3PraqTLlXnbIN84zuBlxBWo1u9BLw==}
     dev: true
 
   /@types/node/18.7.23:
     resolution: {integrity: sha512-DWNcCHolDq0ZKGizjx2DZjR/PqsYwAcYUJmfMWqtVU2MBMG5Mo+xFZrhGId5r/O5HOuMPyQEcM6KUBp5lBZZBg==}
->>>>>>> e857aa04
     dev: true
 
   /@types/parse5/6.0.3:
@@ -2020,19 +1961,14 @@
     resolution: {integrity: sha512-JCB8C6SnDoQf0cNycqd/35A7MjcnK+ZTqE7judS6o7utxUCg6imJg3QK2qzHKszlTjcj2cn+NwMB2i96ubpj7w==}
     dev: true
 
-<<<<<<< HEAD
   /@types/react-dom/18.0.6:
     resolution: {integrity: sha512-/5OFZgfIPSwy+YuIBP/FgJnQnsxhZhjjrnxudMddeblOouIodEQ75X14Rr4wGSG/bknL+Omy9iWlLo1u/9GzAA==}
     dependencies:
-      '@types/react': 18.0.19
-    dev: true
-
-  /@types/react/18.0.15:
-    resolution: {integrity: sha512-iz3BtLuIYH1uWdsv6wXYdhozhqj20oD4/Hk2DNXIn1kFsmp9x8d9QB6FnPhfkbhd2PgEONt9Q1x/ebkwjfFLow==}
-=======
+      '@types/react': 18.0.21
+    dev: true
+
   /@types/react/18.0.21:
     resolution: {integrity: sha512-7QUCOxvFgnD5Jk8ZKlUAhVcRj7GuJRjnjjiY/IUBWKgOlnvDvTMLD4RTF7NPyVmbRhNrbomZiOepg7M/2Kj1mA==}
->>>>>>> e857aa04
     dependencies:
       '@types/prop-types': 15.7.5
       '@types/scheduler': 0.16.2
@@ -2043,14 +1979,6 @@
     resolution: {integrity: sha512-yy7HuzQhj0dhGpD8RLXSZWEkLsV9ibvxvi6EiJ3bkqLAO1RGo0WbkWQiwpRlSFymTJRz0d3k5LM3kkx8ArDbLw==}
     dependencies:
       '@types/node': 18.7.23
-    dev: true
-
-  /@types/react/18.0.19:
-    resolution: {integrity: sha512-BDc3Q+4Q3zsn7k9xZrKfjWyJsSlEDMs38gD1qp2eDazLCdcPqAT+vq1ND+Z8AGel/UiwzNUk8ptpywgNQcJ1MQ==}
-    dependencies:
-      '@types/prop-types': 15.7.5
-      '@types/scheduler': 0.16.2
-      csstype: 3.1.0
     dev: true
 
   /@types/resolve/1.20.2:
@@ -4527,8 +4455,8 @@
     resolution: {integrity: sha512-ONmRUqK7zj7DWX0D9ADe03wbwOBZxNAfF20PlGfCWQcD3+/MakShIHrMqx9YwPTfxDdF1zLeL+RGZiR9kGMLdg==}
     dev: true
 
-  /next/12.3.0_biqbaboplfbrettd7655fr4n2y:
-    resolution: {integrity: sha512-GpzI6me9V1+XYtfK0Ae9WD0mKqHyzQlGq1xH1rzNIYMASo4Tkl4rTe9jSqtBpXFhOS33KohXs9ZY38Akkhdciw==}
+  /next/12.3.1_biqbaboplfbrettd7655fr4n2y:
+    resolution: {integrity: sha512-l7bvmSeIwX5lp07WtIiP9u2ytZMv7jIeB8iacR28PuUEFG5j0HGAPnMqyG5kbZNBG2H7tRsrQ4HCjuMOPnANZw==}
     engines: {node: '>=12.22.0'}
     hasBin: true
     peerDependencies:
@@ -4545,28 +4473,28 @@
       sass:
         optional: true
     dependencies:
-      '@next/env': 12.3.0
+      '@next/env': 12.3.1
       '@swc/helpers': 0.4.11
-      caniuse-lite: 1.0.30001373
+      caniuse-lite: 1.0.30001414
       postcss: 8.4.14
       react: 18.2.0
       react-dom: 18.2.0_react@18.2.0
-      styled-jsx: 5.0.6_react@18.2.0
+      styled-jsx: 5.0.7_react@18.2.0
       use-sync-external-store: 1.2.0_react@18.2.0
     optionalDependencies:
-      '@next/swc-android-arm-eabi': 12.3.0
-      '@next/swc-android-arm64': 12.3.0
-      '@next/swc-darwin-arm64': 12.3.0
-      '@next/swc-darwin-x64': 12.3.0
-      '@next/swc-freebsd-x64': 12.3.0
-      '@next/swc-linux-arm-gnueabihf': 12.3.0
-      '@next/swc-linux-arm64-gnu': 12.3.0
-      '@next/swc-linux-arm64-musl': 12.3.0
-      '@next/swc-linux-x64-gnu': 12.3.0
-      '@next/swc-linux-x64-musl': 12.3.0
-      '@next/swc-win32-arm64-msvc': 12.3.0
-      '@next/swc-win32-ia32-msvc': 12.3.0
-      '@next/swc-win32-x64-msvc': 12.3.0
+      '@next/swc-android-arm-eabi': 12.3.1
+      '@next/swc-android-arm64': 12.3.1
+      '@next/swc-darwin-arm64': 12.3.1
+      '@next/swc-darwin-x64': 12.3.1
+      '@next/swc-freebsd-x64': 12.3.1
+      '@next/swc-linux-arm-gnueabihf': 12.3.1
+      '@next/swc-linux-arm64-gnu': 12.3.1
+      '@next/swc-linux-arm64-musl': 12.3.1
+      '@next/swc-linux-x64-gnu': 12.3.1
+      '@next/swc-linux-x64-musl': 12.3.1
+      '@next/swc-win32-arm64-msvc': 12.3.1
+      '@next/swc-win32-ia32-msvc': 12.3.1
+      '@next/swc-win32-x64-msvc': 12.3.1
     transitivePeerDependencies:
       - '@babel/core'
       - babel-plugin-macros
@@ -4910,6 +4838,15 @@
   /postcss-value-parser/4.2.0:
     resolution: {integrity: sha512-1NNCs6uurfkVbeXG4S8JFT9t19m45ICnif8zWLd5oPSZ50QnwMfK+H3jv408d4jw/7Bttv5axS5IiHoLaVNHeQ==}
     dev: true
+
+  /postcss/8.4.14:
+    resolution: {integrity: sha512-E398TUmfAYFPBSdzgeieK2Y1+1cpdxJx8yXbK/m57nRhKSmk1GB2tO4lbLBtlkfPQTDKfe4Xqv1ASWPpayPEig==}
+    engines: {node: ^10 || ^12 || >=14}
+    dependencies:
+      nanoid: 3.3.4
+      picocolors: 1.0.0
+      source-map-js: 1.0.2
+    dev: false
 
   /postcss/8.4.17:
     resolution: {integrity: sha512-UNxNOLQydcOFi41yHNMcKRZ39NeXlr8AxGuZJsdub8vIb12fHzcq37DTU/QtbI6WLxNg2gF9Z+8qtRwTj1UI1Q==}
@@ -5570,9 +5507,8 @@
     dependencies:
       inline-style-parser: 0.1.1
 
-<<<<<<< HEAD
-  /styled-jsx/5.0.6_react@18.2.0:
-    resolution: {integrity: sha512-xOeROtkK5MGMDimBQ3J6iPId8q0t/BDoG5XN6oKkZClVz9ISF/hihN8OCn2LggMU6N32aXnrXBdn3auSqNS9fA==}
+  /styled-jsx/5.0.7_react@18.2.0:
+    resolution: {integrity: sha512-b3sUzamS086YLRuvnaDigdAewz1/EFYlHpYBP5mZovKEdQQOIIYq8lApylub3HHZ6xFjV051kkGU7cudJmrXEA==}
     engines: {node: '>= 12.0.0'}
     peerDependencies:
       '@babel/core': '*'
@@ -5587,12 +5523,8 @@
       react: 18.2.0
     dev: false
 
-  /sucrase/3.24.0:
-    resolution: {integrity: sha512-SevqflhW356TKEyWjFHg2e5f3eH+5rzmsMJxrVMDvZIEHh/goYrpzDGA6APEj4ME9MdGm8oNgIzi1eF3c3dDQA==}
-=======
   /sucrase/3.27.0:
     resolution: {integrity: sha512-IjpEeFzOWCGrB/e2DnPawkFajW6ONFFgs+lQT1+Ts5Z5ZM9gPnxpDh0q8tu7HVLt6IfRiUTbSsjfhqjHOP/cwQ==}
->>>>>>> e857aa04
     engines: {node: '>=8'}
     hasBin: true
     dependencies:
@@ -5863,20 +5795,9 @@
     engines: {node: '>=4'}
     dev: true
 
-<<<<<<< HEAD
-  /typescript/4.8.3:
-    resolution: {integrity: sha512-goMHfm00nWPa8UvR/CPSvykqf6dVV8x/dp0c5mFTMTIu0u0FlGWRioyy7Nn0PGAdHxpJZnuO/ut+PpQ8UiHAig==}
-    engines: {node: '>=4.2.0'}
-    hasBin: true
-    dev: true
-
-  /unbox-primitive/1.0.2:
-    resolution: {integrity: sha512-61pPlCD9h51VoreyJ0BReideM3MDKMKnh6+V9L08331ipq6Q8OFXZYiqP6n/tbHx4s5I9uRhcye6BrbkizkBDw==}
-=======
   /unicode-match-property-ecmascript/2.0.0:
     resolution: {integrity: sha512-5kaZCrbp5mmbz5ulBkDkbY0SsPOjKqVS35VpL9ulMPfSl0J0Xsm+9Evphv9CoIZFwre7aJoa94AY6seMKGVN5Q==}
     engines: {node: '>=4'}
->>>>>>> e857aa04
     dependencies:
       unicode-canonical-property-names-ecmascript: 2.0.0
       unicode-property-aliases-ecmascript: 2.1.0
