--- conflicted
+++ resolved
@@ -7,14 +7,9 @@
   "license": "MIT",
   "private": true,
   "scripts": {
-<<<<<<< HEAD
     "dev": "pnpm -r --parallel --filter=!@rspc/docs --filter=!@rspc/examples-* exec pnpm dev",
-    "build": "pnpm -r --parallel --filter=!@rspc/docs --filter=!@rspc/examples-* exec pnpm build",
-=======
-    "dev": "pnpm -r --parallel --filter=!@rspc/docs exec pnpm dev",
-    "build": "pnpm -r --parallel --filter=!@rspc/docs --filter=!@rspc/example exec pnpm build",
+    "build": "pnpm -r --parallel --filter=!@rspc/docs --filter=!@rspc/example --filter=!@rspc/examples-* exec pnpm build",
     "typecheck": "pnpm -r --filter=!rspc-vscode exec tsc --noEmit",
->>>>>>> e857aa04
     "docs": "pnpm --filter @rspc/docs -- ",
     "client": "pnpm --filter @rspc/client -- ",
     "examples": "pnpm --filter @rspc/examples-* -- ",
